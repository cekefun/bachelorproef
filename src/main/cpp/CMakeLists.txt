--- conflicted
+++ resolved
@@ -43,13 +43,9 @@
     sim/Simulator.cpp
     sim/SimulatorBuilder.cpp
 #---
-<<<<<<< HEAD
     util/InstallDirs.cpp
-=======
-	util/InstallDirs.cpp
 #---
-	viz/prototype.cpp
->>>>>>> 2fc7e01f
+    viz/prototype.cpp
 )
 
 set(MAIN_SRC
