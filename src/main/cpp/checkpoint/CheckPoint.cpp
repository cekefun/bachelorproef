#include <hdf5.h>
#include "CheckPoint.h"

#include <calendar/Calendar.h>
#include <core/ClusterType.h>
#include <core/Health.h>
#include <multiregion/TravelModel.h>
#include <pop/Person.h>
#include <util/Errors.h>
#include <util/InstallDirs.h>

#include <cstring>
#include <fstream>
#include <sstream>
#include <streambuf>
#include <string>
#include <vector>
#include <boost/filesystem.hpp>
#include <boost/property_tree/json_parser.hpp>

using namespace std;

namespace stride {
namespace checkpoint {

CheckPoint::CheckPoint(const std::string& filename) : m_filename(filename) {}

void CheckPoint::CreateFile()
{
	m_file = H5Fcreate(m_filename.c_str(), H5F_ACC_TRUNC, H5P_DEFAULT, H5P_DEFAULT);
	H5Fclose(m_file);
}

void CheckPoint::CloseFile() { H5Fclose(m_file); }

void CheckPoint::WriteConfig(const SingleSimulationConfig& conf)
{
	htri_t exist = H5Lexists(m_file, "Config", H5P_DEFAULT);
	if (exist <= 0) {
		hid_t temp = H5Gcreate2(m_file, "Config", H5P_DEFAULT, H5P_DEFAULT, H5P_DEFAULT);
		H5Gclose(temp);
	}

	std::shared_ptr<CommonSimulationConfig> common_config = conf.common_config;
	std::shared_ptr<LogConfig> log_config = conf.log_config;

	WriteFileDSet(common_config->disease_config_file_name, "disease");
	WriteFileDSet(common_config->contact_matrix_file_name, "contact");
	WriteFileDSet(conf.GetPopulationPath(), "popconfig");
	if (conf.GetGeodistributionProfilePath().size() != 0) {
		WriteFileDSet(conf.GetGeodistributionProfilePath(), "geoconfig");
	}
	if (conf.GetReferenceHouseholdsPath().size() != 0) {
		WriteFileDSet(conf.GetReferenceHouseholdsPath(), "household");
	}

	hid_t group = H5Gopen2(m_file, "Config", H5P_DEFAULT);
	hsize_t dims = 3;
	hid_t dataspace = H5Screate_simple(1, &dims, nullptr);
	hbool_t bools[3];
	bools[0] = common_config->track_index_case;
	bools[1] = log_config->generate_person_file;
	// should always be true
	bools[2] = common_config->use_checkpoint;
	hid_t attr = H5Acreate2(group, "bools", H5T_NATIVE_HBOOL, dataspace, H5P_DEFAULT, H5P_DEFAULT);
	H5Awrite(attr, H5T_NATIVE_HBOOL, bools);
	H5Sclose(dataspace);
	H5Aclose(attr);

	dims = 6;
	dataspace = H5Screate_simple(1, &dims, nullptr);
	attr = H5Acreate2(group, "uints", H5T_NATIVE_UINT, dataspace, H5P_DEFAULT, H5P_DEFAULT);
	unsigned int uints[6];
	uints[0] = common_config->rng_seed;
	uints[1] = common_config->number_of_days;
	uints[2] = common_config->number_of_survey_participants;
	uints[3] = (unsigned int)log_config->log_level;
	uints[4] = conf.GetId();
	uints[5] = common_config->checkpoint_interval;
	H5Awrite(attr, H5T_NATIVE_UINT, uints);
	H5Sclose(dataspace);
	H5Aclose(attr);

	dims = 3;
	dataspace = H5Screate_simple(1, &dims, nullptr);
	attr = H5Acreate2(group, "doubles", H5T_NATIVE_DOUBLE, dataspace, H5P_DEFAULT, H5P_DEFAULT);
	double doubles[3];
	doubles[0] = common_config->r0;
	doubles[1] = common_config->seeding_rate;
	doubles[2] = common_config->immunity_rate;

	H5Awrite(attr, H5T_NATIVE_DOUBLE, doubles);
	H5Sclose(dataspace);
	H5Aclose(attr);

	dims = log_config->output_prefix.size();
	dataspace = H5Screate_simple(1, &dims, nullptr);
	attr = H5Acreate2(group, "prefix", H5T_NATIVE_CHAR, dataspace, H5P_DEFAULT, H5P_DEFAULT);
	H5Awrite(attr, H5T_NATIVE_CHAR, log_config->output_prefix.c_str());
	H5Sclose(dataspace);
	H5Aclose(attr);

	H5Gclose(group);
}

void CheckPoint::WriteConfig(const MultiSimulationConfig& conf)
{
	hid_t f = H5Freopen(m_file);
	H5Fclose(m_file);
	auto singles = conf.GetSingleConfigs();
	if (singles.size() == 1) {
		WriteConfig(singles[0]);
		return;
	}
	for (unsigned int i = 0; i < singles.size(); i++) {
		std::stringstream ss;
		ss << "Simulation " << i;

		m_file = H5Gcreate2(f, ss.str().c_str(), H5P_DEFAULT, H5P_DEFAULT, H5P_DEFAULT);
		WriteConfig(singles[i]);
		H5Gclose(m_file);
	}
	m_file = H5Freopen(f);
	H5Fclose(f);
}

void CheckPoint::OpenFile() { m_file = H5Fopen(m_filename.c_str(), H5F_ACC_RDWR, H5P_DEFAULT); }

void CheckPoint::WriteHolidays(const std::string& filename, unsigned int* group)
{
	hid_t temp = m_file;
	if (group != nullptr) {
		std::stringstream ss;
		ss << "Simulation " << *group;
		m_file = H5Gopen2(m_file, ss.str().c_str(), H5P_DEFAULT);
	}
	htri_t exist = H5Lexists(m_file, "Config", H5P_DEFAULT);
	if (exist <= 0) {
		hid_t tempCreate = H5Gcreate2(m_file, "Config", H5P_DEFAULT, H5P_DEFAULT, H5P_DEFAULT);
		H5Gclose(tempCreate);
	}
	WriteFileDSet(filename, "holidays");
	if (group != nullptr) {
		H5Gclose(m_file);
		m_file = temp;
	}
}

void CheckPoint::WritePopulation(const Population& pop, boost::gregorian::date date)
{
	std::string datestr = to_iso_string(date);
	htri_t exist = H5Lexists(m_file, datestr.c_str(), H5P_DEFAULT);
	if (exist <= 0) {
		hid_t temp = H5Gcreate2(m_file, datestr.c_str(), H5P_DEFAULT, H5P_DEFAULT, H5P_DEFAULT);
		H5Gclose(temp);
	}

	hsize_t dims[1] = {pop.size()};
	hid_t dataspace = H5Screate_simple(1, dims, nullptr);
	std::string spot = datestr + "/Population";

	hid_t chunkP = H5Pcreate(H5P_DATASET_CREATE);
	hsize_t chunkDims[1] = {1};
	H5Pset_chunk(chunkP, 1, chunkDims);

	hid_t newType = H5Tcreate(H5T_COMPOUND, sizeof(h_personType));

	H5Tinsert(newType, "ID", HOFFSET(h_personType, ID), H5T_NATIVE_UINT);
	H5Tinsert(newType, "Age", HOFFSET(h_personType, Age), H5T_NATIVE_DOUBLE);
	H5Tinsert(newType, "Gender", HOFFSET(h_personType, Gender), H5T_NATIVE_CHAR);
	H5Tinsert(newType, "Participating", HOFFSET(h_personType, Participating), H5T_NATIVE_HBOOL);
	H5Tinsert(newType, "Immune", HOFFSET(h_personType, Immune), H5T_NATIVE_HBOOL);
	H5Tinsert(newType, "Infected", HOFFSET(h_personType, Infected), H5T_NATIVE_HBOOL);
	H5Tinsert(newType, "StartInf", HOFFSET(h_personType, StartInf), H5T_NATIVE_UINT);
	H5Tinsert(newType, "EndInf", HOFFSET(h_personType, EndInf), H5T_NATIVE_UINT);
	H5Tinsert(newType, "StartSympt", HOFFSET(h_personType, StartSympt), H5T_NATIVE_UINT);
	H5Tinsert(newType, "EndSympt", HOFFSET(h_personType, EndSympt), H5T_NATIVE_UINT);
	H5Tinsert(newType, "TimeInfected", HOFFSET(h_personType, TimeInfected), H5T_NATIVE_UINT);
	H5Tinsert(newType, "Household", HOFFSET(h_personType, Household), H5T_NATIVE_UINT);
	H5Tinsert(newType, "School", HOFFSET(h_personType, School), H5T_NATIVE_UINT);
	H5Tinsert(newType, "Work", HOFFSET(h_personType, Work), H5T_NATIVE_UINT);
	H5Tinsert(newType, "Primary", HOFFSET(h_personType, Primary), H5T_NATIVE_UINT);
	H5Tinsert(newType, "Secondary", HOFFSET(h_personType, Secondary), H5T_NATIVE_UINT);

	hid_t dataset = H5Dcreate2(m_file, spot.c_str(), newType, dataspace, H5P_DEFAULT, chunkP, H5P_DEFAULT);

	chunkP = H5Pcreate(H5P_DATASET_XFER);
	unsigned int i = 0;

	pop.serial_for([this, &i, &newType, &dataspace, &dataset, &chunkP](const Person& p, unsigned int) {
		h_personType data(p);

		hsize_t start[1] = {i};
		hsize_t count[1] = {1};
		hid_t chunkspace = H5Screate_simple(1, count, nullptr);
		H5Sselect_hyperslab(dataspace, H5S_SELECT_SET, start, nullptr, count, nullptr);
		H5Dwrite(dataset, newType, chunkspace, dataspace, chunkP, &data);
		i++;
		H5Sclose(chunkspace);
	});
	H5Tclose(newType);
	H5Dclose(dataset);
	H5Sclose(dataspace);
}

void CheckPoint::WriteFileDSet(const std::string& filename, const std::string& setname)
{
	boost::filesystem::path path = util::InstallDirs::GetDataDir();
	boost::filesystem::path filep(filename);
	boost::filesystem::path fullpath = path / filep;
	if (!is_regular_file(fullpath)) {
		FATAL_ERROR("Unable to find file: " + fullpath.string());
	}
	std::string extension = filep.extension().string();
	std::ifstream f(fullpath.string());

	std::vector<char> dataset{std::istreambuf_iterator<char>(f), std::istreambuf_iterator<char>()};

	hid_t group = H5Gopen2(m_file, "Config", H5P_DEFAULT);
	hid_t dset;
	if (H5Lexists(group, setname.c_str(), H5P_DEFAULT) <= 0) {
		hsize_t dims[1] = {dataset.size()};
		hid_t dataspace = H5Screate_simple(1, dims, nullptr);
		dset = H5Dcreate2(
		    group, setname.c_str(), H5T_NATIVE_CHAR, dataspace, H5P_DEFAULT, H5P_DEFAULT, H5P_DEFAULT);
		H5Sclose(dataspace);
	} else {
		dset = H5Dopen2(group, setname.c_str(), H5P_DEFAULT);
	}
	H5Dwrite(dset, H5T_NATIVE_CHAR, H5S_ALL, H5S_ALL, H5P_DEFAULT, dataset.data());
	if (H5Aexists(dset, "extension") > 0) {
		H5Adelete(dset, "extension");
	}
	hsize_t attrDims = extension.size();
	hid_t dataspace = H5Screate_simple(1, &attrDims, nullptr);
	hid_t attr = H5Acreate2(dset, "extension", H5T_NATIVE_CHAR, dataspace, H5P_DEFAULT, H5P_DEFAULT);
	H5Awrite(attr, H5T_NATIVE_CHAR, extension.c_str());
	H5Aclose(attr);

	H5Dclose(dset);
	H5Sclose(dataspace);
	H5Gclose(group);
}

std::string CheckPoint::WriteDSetFile(const std::string& filestr, const std::string& setname)
{

	htri_t exist = H5Lexists(m_file, setname.c_str(), H5P_DEFAULT);
	if (exist <= 0) {
		FATAL_ERROR("Invalid file");
	}

	auto path = util::InstallDirs::GetDataDir();

	boost::filesystem::path filename(filestr);
	/*
	Piece of code based on code on
	https://lists.hdfgroup.org/pipermail/hdf-forum_lists.hdfgroup.org/2010-June/003208.html
	*/
	std::vector<char> data;
	hid_t did;
	herr_t err = 0;
	hid_t spaceId;
	hid_t dataType = H5T_NATIVE_CHAR;

	// std::cout << "HDF5 Data Type: " <<	H5Lite::HDFTypeForPrimitiveAsStr(test) << std::endl;
	/* Open the dataset. */
	// std::cout << "  Opening " << dsetName << " for data Retrieval.  "<< std::endl;
	did = H5Dopen(m_file, setname.c_str(), H5P_DEFAULT);

	if (did < 0) {
		std::cout << " Error opening Dataset: " << did << std::endl;
		return "";
	}

	std::string extension;
	hid_t attr = H5Aopen(did, "extension", H5P_DEFAULT);

	std::unique_ptr<H5A_info_t> info = std::make_unique<H5A_info_t>();

	H5Aget_info(attr, info.get());
	std::vector<char> extensionVector(info->data_size, '\0');
	H5Aread(attr, H5T_NATIVE_CHAR, extensionVector.data());
	H5Aclose(attr);

	extension = std::string(extensionVector.begin(), extensionVector.end());

	filename.replace_extension(extension);

	std::ofstream out((path / filename).string(), std::ios::out | std::ios::trunc);
	if (did >= 0) {
		spaceId = H5Dget_space(did);
		if (spaceId > 0) {
			int32_t rank = H5Sget_simple_extent_ndims(spaceId);
			if (rank > 0) {
				std::vector<hsize_t> dims;
				dims.resize(rank); // Allocate enough room for the dims
				rank = H5Sget_simple_extent_dims(spaceId, &(dims.front()), NULL);
				hsize_t numElements = 1;
				for (std::vector<hsize_t>::iterator iter = dims.begin(); iter < dims.end(); ++iter) {
					numElements = numElements * (*iter);
				}
				// std::cout << "NumElements: " << numElements << std::endl;
				// Resize the vector
				data.resize(static_cast<int>(numElements));
				// for (uint32_t i = 0; i<numElements; ++i) { data[i] = 55555555;}
				err = H5Dread(did, dataType, H5S_ALL, H5S_ALL, H5P_DEFAULT, &(data.front()));
				if (err < 0) {
					std::cout << "Error Reading Data." << std::endl;
				}
			}
			err = H5Sclose(spaceId);
			if (err < 0) {
				std::cout << "Error Closing Data Space" << std::endl;
			}
		} else {
			std::cout << "Error Opening SpaceID" << std::endl;
		}
		err = H5Dclose(did);
		if (err < 0) {
			std::cout << "Error Closing Dataset" << std::endl;
		}
		for (auto& c : data) {
			out << c;
		}
	}
	return filename.string();
}

void CheckPoint::SaveCheckPoint(const Simulator& sim, std::size_t day)
{
	// TODO: add airport
	WritePopulation(*sim.GetPopulation(), sim.GetDate());
	WriteClusters(sim.GetClusters(), sim.GetDate());
	auto exp = sim.GetExpatriateJournal();
	WriteExpatriates(exp, sim.GetDate());
	auto vis = sim.GetVistiorJournal();
	WriteVisitors(vis, sim.GetDate(), day);
<<<<<<< HEAD
=======

	htri_t exist = H5Lexists(m_file, "Config", H5P_DEFAULT);
	if (exist <= 0) {
		hid_t group = H5Gcreate2(m_file, "Config", H5P_DEFAULT, H5P_DEFAULT, H5P_DEFAULT);
		htri_t exist2 = H5Lexists(group, "Atlas", H5P_DEFAULT);
		if (exist2 <= 0) {
			WriteAtlas(sim.GetPopulation()->get_atlas());
		}
		H5Gclose(group);
	}
>>>>>>> f1c582a8
}

void CheckPoint::CombineCheckPoint(unsigned int groupnum, const std::string& filename)
{
	std::stringstream ss;
	ss << "Simulation " << groupnum;
	std::string groupname = ss.str();

	htri_t exist = H5Lexists(m_file, groupname.c_str(), H5P_DEFAULT);
	if (exist <= 0) {
		hid_t temp = H5Gcreate2(m_file, groupname.c_str(), H5P_DEFAULT, H5P_DEFAULT, H5P_DEFAULT);
		H5Gclose(temp);
	}

	hid_t group = H5Gopen2(m_file, groupname.c_str(), H5P_DEFAULT);

	hid_t newFile = H5Fopen(filename.c_str(), H5F_ACC_RDWR, H5P_DEFAULT);

	auto op_func = [&group](hid_t loc_id, const char* name, const H5L_info_t* info, void* operator_data) {
		H5Ocopy(loc_id, name, group, name, H5P_DEFAULT, H5P_DEFAULT);
		return 0;
	};
	auto temp = [](hid_t loc_id, const char* name, const H5L_info_t* info, void* operator_data) {
		(*static_cast<decltype(op_func)*>(operator_data))(loc_id, name, info, operator_data);
		return 0;
	};

	H5Literate(newFile, H5_INDEX_NAME, H5_ITER_NATIVE, nullptr, temp, &op_func);

	H5Fclose(newFile);
	H5Gclose(group);
}

void CheckPoint::LoadCheckPoint(boost::gregorian::date date, Simulator& sim)
{

	std::string groupname = to_iso_string(date);
	std::string name = groupname + "/Population";
	htri_t exist = H5Lexists(m_file, name.c_str(), H5P_DEFAULT);
	if (exist <= 0) {
		FATAL_ERROR("Incorrect date loaded");
	}
	// loading people
	hid_t dset = H5Dopen(m_file, name.c_str(), H5P_DEFAULT);
	hid_t dspace = H5Dget_space(dset);
	hid_t newType = H5Dget_type(dset);

	hsize_t dims;
	H5Sget_simple_extent_dims(dspace, &dims, nullptr);

<<<<<<< HEAD
	Population result;

=======
	auto result = make_shared<Population>();
>>>>>>> f1c582a8
	for (hsize_t i = 0; i < dims; i++) {
		hsize_t start = i;

		hsize_t count = 1;

		hid_t subspace = H5Screate_simple(1, &count, nullptr);

		H5Sselect_hyperslab(dspace, H5S_SELECT_SET, &start, nullptr, &count, nullptr);

		h_personType data;

		H5Dread(dset, newType, subspace, dspace, H5P_DEFAULT, &data);

		disease::Fate disease;
		disease.start_infectiousness = data.StartInf;
		disease.start_symptomatic = data.StartSympt;
		disease.end_infectiousness = data.EndInf;
		disease.end_symptomatic = data.EndSympt;

		Person toAdd(
		    data.ID, data.Age, data.Household, data.School, data.Work, data.Primary, data.Secondary, disease);

		if (data.Participating) {
			toAdd.ParticipateInSurvey();
		}

		if (data.Immune) {
			toAdd.GetHealth().SetImmune();
		}
		if (data.Infected) {
			toAdd.GetHealth().StartInfection();
		}
		for (unsigned int i = 0; i < data.TimeInfected; i++) {
			toAdd.GetHealth().Update();
		}

		result->emplace(toAdd);
		H5Sclose(subspace);
	}

	H5Sclose(dspace);
	H5Tclose(newType);
	H5Dclose(dset);

	LoadAtlas(*result);

	sim.SetPopulation(result);
	sim.SetExpatriates(LoadExpatriates(*result, date));
	sim.SetVisitors(LoadVisitors(date));

	ClusterStruct clusters;
	// loading clusters
	LoadCluster(sim.GetClusters().m_households, ClusterType::Household, groupname, *result);
	LoadCluster(sim.GetClusters().m_school_clusters, ClusterType::School, groupname, *result);
	LoadCluster(sim.GetClusters().m_work_clusters, ClusterType::Work, groupname, *result);
	LoadCluster(sim.GetClusters().m_primary_community, ClusterType::PrimaryCommunity, groupname, *result);
	LoadCluster(sim.GetClusters().m_secondary_community, ClusterType::SecondaryCommunity, groupname, *result);
}

void CheckPoint::LoadCluster(
    std::vector<Cluster>& clusters, const ClusterType& i, const std::string& groupname, const Population& result)
{
	clusters.clear();
	std::string type = ToString(i);
	std::string path = groupname + "/" + type;
	hid_t clusterID = H5Dopen2(m_file, path.c_str(), H5P_DEFAULT);
	hid_t dspace = H5Dget_space(clusterID);
	hid_t newType = H5Dget_type(clusterID);

	hsize_t dims;
	H5Sget_simple_extent_dims(dspace, &dims, nullptr);

	hsize_t start = 0;

	hsize_t count = 1;

	hid_t subspace = H5Dget_space(clusterID);
	H5Sselect_hyperslab(subspace, H5S_SELECT_SET, &start, nullptr, &count, nullptr);

	h_clusterType data;

	H5Dread(clusterID, newType, H5S_ALL, subspace, H5P_DEFAULT, &data);

	H5Sclose(subspace);

	std::unique_ptr<Cluster> CurrentCluster = std::make_unique<Cluster>(data.ID, i);

	for (hsize_t j = 1; j < dims; j++) {
		hsize_t start = j;
		hsize_t count = 1;

		hid_t subspace = H5Screate_simple(1, &count, nullptr);

		H5Sselect_hyperslab(dspace, H5S_SELECT_SET, &start, nullptr, &count, nullptr);

		h_clusterType data;

		H5Dread(clusterID, newType, subspace, dspace, H5P_DEFAULT, &data);

		H5Sclose(subspace);

		if (data.ID != CurrentCluster->GetId()) {
			clusters.emplace_back(*CurrentCluster);
			CurrentCluster = std::make_unique<Cluster>(data.ID, i);
			continue;
		}

		unsigned int idPersonToAdd = data.PersonID;

		CurrentCluster->AddPerson(result.getPerson(idPersonToAdd));
	}

	clusters.emplace_back(*CurrentCluster);
	H5Tclose(newType);
	H5Dclose(clusterID);
	H5Sclose(dspace);
}

MultiSimulationConfig CheckPoint::LoadMultiConfig()
{
	MultiSimulationConfig result;
	hid_t origF = H5Freopen(m_file);
	H5Fclose(m_file);
	unsigned int i = 0;
	std::string groupName = "Simulation ";
	std::string groupstr = groupName + std::to_string(i);
	htri_t exist = H5Lexists(origF, groupstr.c_str(), H5P_DEFAULT);
	if (exist <= 0) {
		auto singleresult = LoadSingleConfig();
		result.common_config = singleresult.common_config;
		result.log_config = singleresult.log_config;
		result.region_models.push_back(singleresult.travel_model);
	} else {
		while (exist > 0) {
			m_file = H5Gopen2(origF, groupstr.c_str(), H5P_DEFAULT);
			SingleSimulationConfig singleresult = LoadSingleConfig();
			H5Gclose(m_file);
			result.common_config = singleresult.common_config;
			result.log_config = singleresult.log_config;
			result.region_models.push_back(singleresult.travel_model);
			i++;
			groupstr = groupName + std::to_string(i);
			exist = H5Lexists(origF, groupstr.c_str(), H5P_DEFAULT);
		}
	}

	m_file = H5Freopen(origF);
	H5Fclose(origF);
	return result;
}

SingleSimulationConfig CheckPoint::LoadSingleConfig()
{
	htri_t exist = H5Lexists(m_file, "Config", H5P_DEFAULT);
	if (exist <= 0) {
		FATAL_ERROR("Invalid file");
	}

	SingleSimulationConfig result;
	auto comCon = std::make_shared<CommonSimulationConfig>();
	auto logCon = std::make_shared<LogConfig>();
	result.common_config = comCon;
	result.log_config = logCon;

	std::string changed = WriteDSetFile("tmp_matrix.xml", "Config/contact");
	result.common_config->contact_matrix_file_name = changed;

	changed = WriteDSetFile("tmp_disease.xml", "Config/disease");
	result.common_config->disease_config_file_name = changed;

	hid_t group = H5Gopen2(m_file, "Config", H5P_DEFAULT);

	hid_t attr = H5Aopen(group, "bools", H5P_DEFAULT);
	hbool_t bools[3];
	H5Aread(attr, H5T_NATIVE_HBOOL, bools);
	H5Aclose(attr);

	result.common_config->track_index_case = bools[0];
	result.log_config->generate_person_file = bools[1];
	result.common_config->use_checkpoint = bools[2];

	attr = H5Aopen(group, "doubles", H5P_DEFAULT);
	double doubles[3];
	H5Aread(attr, H5T_NATIVE_DOUBLE, doubles);
	H5Aclose(attr);

	result.common_config->r0 = doubles[0];
	result.common_config->seeding_rate = doubles[1];
	result.common_config->immunity_rate = doubles[2];

	attr = H5Aopen(group, "uints", H5P_DEFAULT);
	unsigned int uints[6];
	H5Aread(attr, H5T_NATIVE_UINT, uints);
	H5Aclose(attr);

	result.common_config->rng_seed = uints[0];
	result.common_config->number_of_days = uints[1];
	result.common_config->number_of_survey_participants = uints[2];
	result.log_config->log_level = (LogMode)uints[3];
	unsigned int id = uints[4];
	result.common_config->checkpoint_interval = uints[5];

	attr = H5Aopen(group, "prefix", H5P_DEFAULT);

	std::unique_ptr<H5A_info_t> info = std::make_unique<H5A_info_t>();

	H5Aget_info(attr, info.get());
	std::vector<char> prefix(info->data_size, '\0');
	H5Aread(attr, H5T_NATIVE_CHAR, prefix.data());
	H5Aclose(attr);
	result.log_config->output_prefix = std::string(prefix.begin(), prefix.end());

	if (info->data_size == 0) {
		result.log_config->output_prefix = "";
	}

	// travel model

	changed = WriteDSetFile("tmp_pop.csv", "Config/popconfig");
	std::string popconfig = changed;
	std::string geoconfig = "";

	exist = H5Lexists(m_file, "Config/geoconfig", H5P_DEFAULT);
	if (exist > 0) {
		geoconfig = WriteDSetFile("tmp_geoconfig.xml", "Config/geoconfig");
	}
	std::string household = "";
	exist = H5Lexists(m_file, "Config/household", H5P_DEFAULT);
	if (exist > 0) {
		household = WriteDSetFile("tmp_household.xml", "Config/household");
	}
	auto travelRef = make_shared<multiregion::RegionTravel>(id, popconfig, geoconfig, household);
	result.travel_model = travelRef;
	H5Gclose(group);
	return result;
}

void CheckPoint::SplitCheckPoint(unsigned int groupnum, const std::string& filename)
{
	std::stringstream ss;
	ss << "Simulation " << groupnum;
	std::string groupname = ss.str();

	htri_t exist = H5Lexists(m_file, groupname.c_str(), H5P_DEFAULT);
	if (exist <= 0) {
		FATAL_ERROR("Non-existing group");
	}

	hid_t group = H5Gopen2(m_file, groupname.c_str(), H5P_DEFAULT);

	hid_t f = H5Fcreate(filename.c_str(), H5F_ACC_TRUNC, H5P_DEFAULT, H5P_DEFAULT);

	auto op_func = [&f](hid_t loc_id, const char* name, const H5L_info_t* info, void* operator_data) {
		H5Ocopy(loc_id, name, f, name, H5P_DEFAULT, H5P_DEFAULT);
		return 0;
	};
	auto temp = [](hid_t loc_id, const char* name, const H5L_info_t* info, void* operator_data) {
		(*static_cast<decltype(op_func)*>(operator_data))(loc_id, name, info, operator_data);
		return 0;
	};

	H5Literate(group, H5_INDEX_NAME, H5_ITER_NATIVE, nullptr, temp, &op_func);

	H5Fclose(f);
	H5Gclose(group);
}

Calendar CheckPoint::LoadCalendar(boost::gregorian::date date)
{
	htri_t exist = H5Lexists(m_file, "Config", H5P_DEFAULT);
	if (exist <= 0) {
		FATAL_ERROR("Invalid file");
	}

	WriteDSetFile("tmp_holidays.json", "Config/holidays");

	Calendar result;
	result.Initialize(date, "tmp_holidays.json");
	boost::filesystem::remove("tmp_holidays.json");
	return result;
}

void CheckPoint::WriteClusters(const ClusterStruct& clusters, boost::gregorian::date date)
{

	std::string datestr = to_iso_string(date);
	htri_t exist = H5Lexists(m_file, datestr.c_str(), H5P_DEFAULT);
	if (exist <= 0) {
		hid_t temp = H5Gcreate2(m_file, datestr.c_str(), H5P_DEFAULT, H5P_DEFAULT, H5P_DEFAULT);
		H5Gclose(temp);
	}
	hid_t group = H5Gopen2(m_file, datestr.c_str(), H5P_DEFAULT);

	WriteCluster(clusters.m_households, group, ClusterType::Household);
	WriteCluster(clusters.m_school_clusters, group, ClusterType::School);
	WriteCluster(clusters.m_work_clusters, group, ClusterType::Work);
	WriteCluster(clusters.m_primary_community, group, ClusterType::PrimaryCommunity);
	WriteCluster(clusters.m_secondary_community, group, ClusterType::SecondaryCommunity);

	H5Gclose(group);
}

void CheckPoint::WriteCluster(const std::vector<Cluster>& clvector, hid_t& group, const ClusterType& t)
{
	std::string dsetname = ToString(t);

	unsigned int totalSize = 0;
	std::vector<unsigned int> sizes;

	for (auto& cluster : clvector) {
		totalSize += cluster.GetSize() + 1;
		sizes.push_back(cluster.GetSize());
	}
	hid_t newType = H5Tcreate(H5T_COMPOUND, sizeof(h_clusterType));

	H5Tinsert(newType, "ID", HOFFSET(h_clusterType, ID), H5T_NATIVE_UINT);
	H5Tinsert(newType, "PersonID", HOFFSET(h_clusterType, PersonID), H5T_NATIVE_UINT);

	hsize_t dims = totalSize;
	hid_t dataspace = H5Screate_simple(1, &dims, nullptr);

	hid_t dataset = H5Dcreate2(group, dsetname.c_str(), newType, dataspace, H5P_DEFAULT, H5P_DEFAULT, H5P_DEFAULT);
	unsigned int spot = 0;
	for (auto& cluster : clvector) {
		auto people = cluster.GetPeople();

		std::vector<h_clusterType> data{cluster.GetSize() + 1};

		// Start of new cluster
		data[0].ID = cluster.GetId();
		data[0].PersonID = 0;
		// Data in cluster
		for (unsigned int i = 1; i <= people.size(); i++) {
			data[i].ID = cluster.GetId();
			data[i].PersonID = people[i - 1].GetId();
		}

		hsize_t start = spot;
		hsize_t count = cluster.GetSize() + 1;
		hid_t chunkspace = H5Screate_simple(1, &count, nullptr);
		H5Sselect_hyperslab(dataspace, H5S_SELECT_SET, &start, nullptr, &count, nullptr);

		hid_t plist = H5Pcreate(H5P_DATASET_XFER);

		H5Dwrite(dataset, newType, chunkspace, dataspace, plist, data.data());
		spot += cluster.GetSize() + 1;
		H5Sclose(chunkspace);
		H5Pclose(plist);
	}
	H5Tclose(newType);
	H5Sclose(dataspace);
	H5Dclose(dataset);
}

void CheckPoint::WriteExpatriates(multiregion::ExpatriateJournal& journal, boost::gregorian::date date)
{
	std::string datestr = to_iso_string(date);
	htri_t exist = H5Lexists(m_file, datestr.c_str(), H5P_DEFAULT);
	if (exist <= 0) {
		hid_t temp = H5Gcreate2(m_file, datestr.c_str(), H5P_DEFAULT, H5P_DEFAULT, H5P_DEFAULT);
		H5Gclose(temp);
	}
	hid_t group = H5Gopen2(m_file, datestr.c_str(), H5P_DEFAULT);

	std::string dsetname = "Expatriates";

	std::vector<h_personType> data;

	journal.SerialForeach([&data](const Person& p, unsigned int) {
		h_personType tempPerson(p);
		data.push_back(tempPerson);
	});

	hid_t newType = H5Tcreate(H5T_COMPOUND, sizeof(h_personType));

	H5Tinsert(newType, "ID", HOFFSET(h_personType, ID), H5T_NATIVE_UINT);
	H5Tinsert(newType, "Age", HOFFSET(h_personType, Age), H5T_NATIVE_DOUBLE);
	H5Tinsert(newType, "Gender", HOFFSET(h_personType, Gender), H5T_NATIVE_CHAR);
	H5Tinsert(newType, "Participating", HOFFSET(h_personType, Participating), H5T_NATIVE_HBOOL);
	H5Tinsert(newType, "Immune", HOFFSET(h_personType, Immune), H5T_NATIVE_HBOOL);
	H5Tinsert(newType, "Infected", HOFFSET(h_personType, Infected), H5T_NATIVE_HBOOL);
	H5Tinsert(newType, "StartInf", HOFFSET(h_personType, StartInf), H5T_NATIVE_UINT);
	H5Tinsert(newType, "EndInf", HOFFSET(h_personType, EndInf), H5T_NATIVE_UINT);
	H5Tinsert(newType, "StartSympt", HOFFSET(h_personType, StartSympt), H5T_NATIVE_UINT);
	H5Tinsert(newType, "EndSympt", HOFFSET(h_personType, EndSympt), H5T_NATIVE_UINT);
	H5Tinsert(newType, "TimeInfected", HOFFSET(h_personType, TimeInfected), H5T_NATIVE_UINT);
	H5Tinsert(newType, "Household", HOFFSET(h_personType, Household), H5T_NATIVE_UINT);
	H5Tinsert(newType, "School", HOFFSET(h_personType, School), H5T_NATIVE_UINT);
	H5Tinsert(newType, "Work", HOFFSET(h_personType, Work), H5T_NATIVE_UINT);
	H5Tinsert(newType, "Primary", HOFFSET(h_personType, Primary), H5T_NATIVE_UINT);
	H5Tinsert(newType, "Secondary", HOFFSET(h_personType, Secondary), H5T_NATIVE_UINT);

	hsize_t dims = data.size();
	hid_t dataspace = H5Screate_simple(1, &dims, nullptr);

	hid_t dataset = H5Dcreate2(group, dsetname.c_str(), newType, dataspace, H5P_DEFAULT, H5P_DEFAULT, H5P_DEFAULT);
	H5Dwrite(dataset, newType, H5S_ALL, H5S_ALL, H5P_DEFAULT, data.data());

	H5Sclose(dataspace);
	H5Dclose(dataset);
	H5Gclose(group);
}

void CheckPoint::WriteVisitors(multiregion::VisitorJournal& journal, boost::gregorian::date date, std::size_t day)
{
	std::string datestr = to_iso_string(date);
	htri_t exist = H5Lexists(m_file, datestr.c_str(), H5P_DEFAULT);
	if (exist <= 0) {
		hid_t temp = H5Gcreate2(m_file, datestr.c_str(), H5P_DEFAULT, H5P_DEFAULT, H5P_DEFAULT);
		H5Gclose(temp);
	}
	hid_t group = H5Gopen2(m_file, datestr.c_str(), H5P_DEFAULT);

	std::string dsetname = "Visitors";

	std::vector<h_visitorType> data(journal.GetVisitorCount());

	for (auto& days : journal.GetVisitors()) {
		for (auto& place : days.second) {
			for (auto p : place.second) {
				h_visitorType i;
				i.DaysLeft = days.first - day;
				i.RegionID = place.first;
				i.PersonIDHome = p.home_id;
				i.PersonIDVisitor = p.visitor_id;
				data.push_back(i);
			}
		}
	}

	hid_t newType = H5Tcreate(H5T_COMPOUND, sizeof(h_visitorType));

	H5Tinsert(newType, "DaysLeft", HOFFSET(h_visitorType, DaysLeft), H5T_NATIVE_UINT);
	H5Tinsert(newType, "RegionID", HOFFSET(h_visitorType, RegionID), H5T_NATIVE_UINT);
	H5Tinsert(newType, "PersonIDHome", HOFFSET(h_visitorType, PersonIDHome), H5T_NATIVE_UINT);
	H5Tinsert(newType, "PersonIDVisitor", HOFFSET(h_visitorType, PersonIDVisitor), H5T_NATIVE_UINT);

	hsize_t dims = data.size();
	hid_t dataspace = H5Screate_simple(1, &dims, nullptr);

	hid_t dataset = H5Dcreate2(group, dsetname.c_str(), newType, dataspace, H5P_DEFAULT, H5P_DEFAULT, H5P_DEFAULT);
	H5Dwrite(dataset, newType, H5S_ALL, H5S_ALL, H5P_DEFAULT, data.data());

	H5Tclose(newType);
	H5Sclose(dataspace);
	H5Dclose(dataset);
	H5Gclose(group);
}

multiregion::ExpatriateJournal CheckPoint::LoadExpatriates(const Population& pop, boost::gregorian::date date)
{
	multiregion::ExpatriateJournal result;
	std::string dsetName = to_iso_string(date) + "/Expatriates";
	htri_t exist = H5Lexists(m_file, dsetName.c_str(), H5P_DEFAULT);
	if (exist <= 0) {
		return result;
	}
	hid_t dset = H5Dopen2(m_file, dsetName.c_str(), H5P_DEFAULT);

	hid_t dspace = H5Dget_space(dset);

	hsize_t dims;
	H5Sget_simple_extent_dims(dspace, &dims, nullptr);

	hid_t newType = H5Dget_type(dset);

	std::vector<h_personType> data(dims);

	H5Dread(dset, newType, H5S_ALL, H5S_ALL, H5P_DEFAULT, data.data());

	H5Sclose(dspace);
	H5Dclose(dset);
	H5Tclose(newType);

	for (auto& p : data) {

		disease::Fate disease;
		disease.start_infectiousness = p.StartInf;
		disease.start_symptomatic = p.StartSympt;
		disease.end_infectiousness = p.EndInf;
		disease.end_symptomatic = p.EndSympt;

		Person toAdd(p.ID, p.Age, p.Household, p.School, p.Work, p.Primary, p.Secondary, disease);

		if (p.Participating) {
			toAdd.ParticipateInSurvey();
		}

		if (p.Immune) {
			toAdd.GetHealth().SetImmune();
		}
		if (p.Infected) {
			toAdd.GetHealth().StartInfection();
		}
		for (unsigned int i = 0; i < p.TimeInfected; i++) {
			toAdd.GetHealth().Update();
		}
		result.AddExpatriate(toAdd);
	}
	return result;
}

multiregion::VisitorJournal CheckPoint::LoadVisitors(boost::gregorian::date date)
{
	multiregion::VisitorJournal result;
	std::string dsetName = to_iso_string(date) + "/Visitors";
	htri_t exist = H5Lexists(m_file, dsetName.c_str(), H5P_DEFAULT);
	if (exist <= 0) {
		return result;
	}
	hid_t dset = H5Dopen2(m_file, dsetName.c_str(), H5P_DEFAULT);

	hid_t dspace = H5Dget_space(dset);

	hsize_t dims;
	H5Sget_simple_extent_dims(dspace, &dims, nullptr);

	hid_t newType = H5Dget_type(dset);

	std::vector<h_visitorType> data(dims);

	H5Dread(dset, newType, H5S_ALL, H5S_ALL, H5P_DEFAULT, data.data());

	H5Sclose(dspace);
	H5Dclose(dset);
	H5Tclose(newType);

	for (auto& p : data) {
		multiregion::VisitorId id;
		id.home_id = p.PersonIDHome;
		id.visitor_id = p.PersonIDVisitor;

		result.AddVisitor(id, p.RegionID, p.DaysLeft);
	}

	return result;
}

void CheckPoint::WriteAtlas(const Atlas& atlas)
{
	htri_t exist = H5Lexists(m_file, "Config", H5P_DEFAULT);
	if (exist <= 0) {
		hid_t temp = H5Gcreate2(m_file, "Config", H5P_DEFAULT, H5P_DEFAULT, H5P_DEFAULT);
		H5Gclose(temp);
	}

	std::vector<h_clusterAtlas> data;
	for (auto& i : atlas.cluster_map) {
		h_clusterAtlas info;
		info.ClusterID = i.first.first;
		info.ClusterType = (unsigned int)i.first.second;

		info.latitude = i.second.latitude;
		info.longitude = i.second.longitude;

		data.push_back(info);
	}

	hid_t newType = H5Tcreate(H5T_COMPOUND, sizeof(h_clusterAtlas));

	H5Tinsert(newType, "ClusterID", HOFFSET(h_clusterAtlas, ClusterID), H5T_NATIVE_UINT);
	H5Tinsert(newType, "ClusterType", HOFFSET(h_clusterAtlas, ClusterType), H5T_NATIVE_UINT);
	H5Tinsert(newType, "Latitude", HOFFSET(h_clusterAtlas, latitude), H5T_NATIVE_DOUBLE);
	H5Tinsert(newType, "Longitude", HOFFSET(h_clusterAtlas, longitude), H5T_NATIVE_DOUBLE);

	hsize_t dims = data.size();
	hid_t dataspace = H5Screate_simple(1, &dims, nullptr);

	hid_t dataset = H5Dcreate2(m_file, "Config/Atlas", newType, dataspace, H5P_DEFAULT, H5P_DEFAULT, H5P_DEFAULT);
	H5Dwrite(dataset, newType, H5S_ALL, H5S_ALL, H5P_DEFAULT, data.data());

	H5Tclose(newType);
	H5Sclose(dataspace);
	H5Dclose(dataset);

	WriteTowns(atlas);
}

void CheckPoint::WriteTowns(const Atlas& atlas)
{
	htri_t exist = H5Lexists(m_file, "Config", H5P_DEFAULT);
	if (exist <= 0) {
		hid_t temp = H5Gcreate2(m_file, "Config", H5P_DEFAULT, H5P_DEFAULT, H5P_DEFAULT);
		H5Gclose(temp);
	}

	std::vector<h_town> data;
	for (auto& i : atlas.town_map) {
		h_town toAdd;
		toAdd.latitude = i.first.latitude;
		toAdd.longitude = i.first.longitude;
		toAdd.size = i.second.size;
		toAdd.id = i.second.id;
		toAdd.name = i.second.name.c_str();
		data.push_back(toAdd);
	}
	hid_t strType = H5Tcopy(H5T_C_S1);
	H5Tset_size(strType, H5T_VARIABLE);

	hid_t newType = H5Tcreate(H5T_COMPOUND, sizeof(h_town));

	H5Tinsert(newType, "Latitude", HOFFSET(h_town, latitude), H5T_NATIVE_DOUBLE);
	H5Tinsert(newType, "Longitude", HOFFSET(h_town, longitude), H5T_NATIVE_DOUBLE);
	H5Tinsert(newType, "Size", HOFFSET(h_town, size), H5T_NATIVE_UINT);
	H5Tinsert(newType, "ID", HOFFSET(h_town, id), H5T_NATIVE_UINT);
	H5Tinsert(newType, "Name", HOFFSET(h_town, name), strType);

	hsize_t dims = data.size();
	hid_t dataspace = H5Screate_simple(1, &dims, nullptr);

	hid_t dataset = H5Dcreate2(m_file, "Config/Towns", newType, dataspace, H5P_DEFAULT, H5P_DEFAULT, H5P_DEFAULT);
	H5Dwrite(dataset, newType, H5S_ALL, H5S_ALL, H5P_DEFAULT, data.data());

	H5Tclose(newType);
	H5Tclose(strType);
	H5Sclose(dataspace);
	H5Dclose(dataset);
}

void CheckPoint::LoadAtlas(Population& pop)
{
	std::string dsetName = "Config/Atlas";
	htri_t exist = H5Lexists(m_file, "Config", H5P_DEFAULT);
	if (exist <= 0) {
		return;
	}
	hid_t dset = H5Dopen2(m_file, dsetName.c_str(), H5P_DEFAULT);

	hid_t dspace = H5Dget_space(dset);

	hsize_t dims;
	H5Sget_simple_extent_dims(dspace, &dims, nullptr);

	hid_t newType = H5Dget_type(dset);

	std::vector<h_clusterAtlas> data(dims);

	H5Dread(dset, newType, H5S_ALL, H5S_ALL, H5P_DEFAULT, data.data());

	H5Sclose(dspace);
	H5Dclose(dset);
	H5Tclose(newType);

	if (data.empty()) {
		pop.has_atlas = false;
	}

	for (auto& c : data) {
		Atlas::ClusterKey key(c.ClusterID, (ClusterType)c.ClusterType);
		geo::GeoPosition postion;
		postion.latitude = c.latitude;
		postion.longitude = c.longitude;
		pop.atlas_emplace_cluster(key, postion);
	}
	LoadTowns(pop);
}

void CheckPoint::LoadTowns(Population& pop)
{
	std::string dsetName = "Config/Towns";
	htri_t exist = H5Lexists(m_file, dsetName.c_str(), H5P_DEFAULT);
	if (exist <= 0) {
		return;
	}
	hid_t dset = H5Dopen2(m_file, dsetName.c_str(), H5P_DEFAULT);

	hid_t dspace = H5Dget_space(dset);

	hsize_t dims;
	H5Sget_simple_extent_dims(dspace, &dims, nullptr);

	hid_t newType = H5Dget_type(dset);

	std::vector<h_town> data(dims);

	H5Dread(dset, newType, H5S_ALL, H5S_ALL, H5P_DEFAULT, data.data());

	H5Sclose(dspace);
	H5Dclose(dset);
	H5Tclose(newType);
	Atlas::TownMap map;
	for (auto& i : data) {
		geo::GeoPosition position;
		Atlas::Town town = Atlas::Town("", 0);
		position.latitude = i.latitude;
		position.longitude = i.longitude;

		town.id = i.id;
		town.size = i.size;
		town.name = std::string(i.name);

		map.emplace(position, town);
	}

	pop.AtlasRegisterTowns(map);
}

boost::gregorian::date CheckPoint::GetLastDate()
{
	boost::gregorian::date result;

	auto op_func = [&result](hid_t loc_id, const char* name, const H5L_info_t* info, void* operator_data) {
		if (std::string(name) == "Config") {
			return 0;
		}
		boost::gregorian::date toCheck(boost::gregorian::from_undelimited_string(name));
		if (toCheck > result or result.is_not_a_date()) {
			result = toCheck;
		}
		return 0;
	};
	auto temp = [](hid_t loc_id, const char* name, const H5L_info_t* info, void* operator_data) {
		(*static_cast<decltype(op_func)*>(operator_data))(loc_id, name, info, operator_data);
		return 0;
	};
	htri_t exist = H5Lexists(m_file, "Simulation 0", H5P_DEFAULT);
	if (exist <= 0) {
		H5Literate(m_file, H5_INDEX_NAME, H5_ITER_NATIVE, nullptr, temp, &op_func);
	} else {
		hid_t group = H5Gopen2(m_file, "Simulation 0", H5P_DEFAULT);
		H5Literate(group, H5_INDEX_NAME, H5_ITER_NATIVE, nullptr, temp, &op_func);
		H5Gclose(group);
	}
	return result;
}

void CheckPoint::LoadDisease(const std::string& filename)
{
	htri_t exist = H5Lexists(m_file, "Simulation 0", H5P_DEFAULT);
	if (exist > 0) {

		hid_t temp = m_file;
		m_file = H5Gopen2(temp, "Simulation 0", H5P_DEFAULT);
		LoadDisease(filename);
		H5Gclose(m_file);
		m_file = temp;
		return;
	}

	LoadFile(filename, "Config/disease");
}

void CheckPoint::StoreDisease(const std::string& filename)
{
	// Make the disease to see if it is valid
	try {

		boost::property_tree::ptree pt_disease;
		util::InstallDirs::ReadXmlFile(filename, util::InstallDirs::GetCurrentDir(), pt_disease);
		SingleSimulationConfig temp;
		temp.common_config = std::make_shared<CommonSimulationConfig>();
		temp.common_config->r0 = 0;
		DiseaseProfile disease;
		disease.Initialize(temp, pt_disease);

	} catch (std::exception& e) {
		std::cout << e.what() << std::endl;
		FATAL_ERROR("INVALID DISEASE FILE");
	}
	StoreFile(filename, "disease");
}

void CheckPoint::LoadMatrix(const std::string& filename)
{
	htri_t exist = H5Lexists(m_file, "Simulation 0", H5P_DEFAULT);
	if (exist > 0) {

		hid_t temp = m_file;
		m_file = H5Gopen2(temp, "Simulation 0", H5P_DEFAULT);
		LoadMatrix(filename);
		H5Gclose(m_file);
		m_file = temp;
		return;
	}
	LoadFile(filename, "Config/contact");
}

void CheckPoint::StoreMatrix(const std::string& filename)
{
	// Make the matrix to see if it is valid
	try {
		boost::property_tree::ptree pt_contact;
		util::InstallDirs::ReadXmlFile(filename, util::InstallDirs::GetCurrentDir(), pt_contact);
		ContactProfile(ClusterType::Household, pt_contact);
		ContactProfile(ClusterType::School, pt_contact);
		ContactProfile(ClusterType::Work, pt_contact);
		ContactProfile(ClusterType::PrimaryCommunity, pt_contact);
		ContactProfile(ClusterType::SecondaryCommunity, pt_contact);
	} catch (std::exception& e) {
		FATAL_ERROR("INVALID CONTACT MATRIX");
	}
	StoreFile(filename, "contact");
}

void CheckPoint::LoadConfig(const std::string& filename)
{

	boost::property_tree::ptree pt_config;

	htri_t exist = H5Lexists(m_file, "Simulation 0", H5P_DEFAULT);
	if (exist > 0) {

		hid_t temp = m_file;
		m_file = H5Gopen2(temp, "Simulation 0", H5P_DEFAULT);
		LoadConfig(filename);
		H5Gclose(m_file);
		m_file = temp;
		return;
	}

	exist = H5Lexists(m_file, "Config", H5P_DEFAULT);
	if (exist <= 0) {
		FATAL_ERROR("Invalid file");
	}

	hid_t group = H5Gopen2(m_file, "Config", H5P_DEFAULT);

	hid_t attr = H5Aopen(group, "bools", H5P_DEFAULT);
	hbool_t bools[3];
	H5Aread(attr, H5T_NATIVE_HBOOL, bools);
	H5Aclose(attr);

	pt_config.put("TrackIndexCase", bools[0]);

	attr = H5Aopen(group, "doubles", H5P_DEFAULT);
	double doubles[3];
	H5Aread(attr, H5T_NATIVE_DOUBLE, doubles);
	H5Aclose(attr);

	pt_config.put("R0", doubles[0]);

	attr = H5Aopen(group, "uints", H5P_DEFAULT);
	unsigned int uints[6];
	H5Aread(attr, H5T_NATIVE_UINT, uints);
	H5Aclose(attr);

	pt_config.put("RngSeed", uints[0]);
	pt_config.put("Days", uints[1]);
	pt_config.put("LogMode", uints[3]);

	attr = H5Aopen(group, "prefix", H5P_DEFAULT);

	std::unique_ptr<H5A_info_t> info = std::make_unique<H5A_info_t>();

	H5Aget_info(attr, info.get());
	std::vector<char> prefix(info->data_size, '\0');
	H5Aread(attr, H5T_NATIVE_CHAR, prefix.data());
	H5Aclose(attr);

	if (info->data_size == 0) {
		pt_config.put("Prefix", "");
	} else {
		pt_config.put("Prefix", std::string(prefix.begin(), prefix.end()));
	}

	std::ofstream f(filename);
	boost::property_tree::write_json(f, pt_config);
}

void CheckPoint::StoreConfig(const std::string& filename)
{

	htri_t exist = H5Lexists(m_file, "Simulation 0", H5P_DEFAULT);
	if (exist > 0) {
		auto op_func = [this,&filename](hid_t loc_id, const char* name, const H5L_info_t* info, void* operator_data) {
			hid_t temp = m_file;
			m_file = loc_id;
			StoreConfig(filename);
			m_file = temp;
			return 0;
		};
		auto temp = [](hid_t loc_id, const char* name, const H5L_info_t* info, void* operator_data) {
			(*static_cast<decltype(op_func)*>(operator_data))(loc_id, name, info, operator_data);
			return 0;
		};

		H5Literate(m_file, H5_INDEX_NAME, H5_ITER_NATIVE, nullptr, temp, &op_func);

		return;
	}

	exist = H5Lexists(m_file, "Config", H5P_DEFAULT);
	if (exist <= 0) {
		FATAL_ERROR("Invalid file");
	}

	boost::property_tree::ptree pt_config;
	boost::property_tree::read_json(filename, pt_config);

	bool indexCase = pt_config.get<bool>("TrackIndexCase");
	double r0 = pt_config.get<double>("R0");
	unsigned int seed = pt_config.get<unsigned int>("RngSeed");
	unsigned int days = pt_config.get<unsigned int>("Days");
	unsigned int LogMode = pt_config.get<unsigned int>("LogMode");
	std::string prefix = pt_config.get<std::string>("Prefix");

	hid_t group = H5Gopen2(m_file, "Config", H5P_DEFAULT);

	hid_t attr = H5Aopen(group, "bools", H5P_DEFAULT);
	hbool_t bools[3];
	H5Aread(attr, H5T_NATIVE_HBOOL, bools);
	H5Aclose(attr);

	bools[0] = indexCase;

	attr = H5Aopen(group, "doubles", H5P_DEFAULT);
	double doubles[3];
	H5Aread(attr, H5T_NATIVE_DOUBLE, doubles);
	H5Aclose(attr);

	doubles[0] = r0;

	attr = H5Aopen(group, "uints", H5P_DEFAULT);
	unsigned int uints[6];
	H5Aread(attr, H5T_NATIVE_UINT, uints);
	H5Aclose(attr);

	uints[0] = seed;
	uints[1] = days;
	uints[3] = LogMode;

	H5Adelete(group, "bools");
	H5Adelete(group, "uints");
	H5Adelete(group, "doubles");
	H5Adelete(group, "prefix");

	hsize_t dims = 3;
	hid_t dataspace = H5Screate_simple(1, &dims, nullptr);
	attr = H5Acreate2(group, "bools", H5T_NATIVE_HBOOL, dataspace, H5P_DEFAULT, H5P_DEFAULT);
	H5Awrite(attr, H5T_NATIVE_HBOOL, bools);
	H5Sclose(dataspace);
	H5Aclose(attr);

	dims = 6;
	dataspace = H5Screate_simple(1, &dims, nullptr);
	attr = H5Acreate2(group, "uints", H5T_NATIVE_UINT, dataspace, H5P_DEFAULT, H5P_DEFAULT);
	H5Awrite(attr, H5T_NATIVE_UINT, uints);
	H5Sclose(dataspace);
	H5Aclose(attr);

	dims = 3;
	dataspace = H5Screate_simple(1, &dims, nullptr);
	attr = H5Acreate2(group, "doubles", H5T_NATIVE_DOUBLE, dataspace, H5P_DEFAULT, H5P_DEFAULT);
	H5Awrite(attr, H5T_NATIVE_DOUBLE, doubles);
	H5Sclose(dataspace);
	H5Aclose(attr);

	dims = prefix.size();
	dataspace = H5Screate_simple(1, &dims, nullptr);
	attr = H5Acreate2(group, "prefix", H5T_NATIVE_CHAR, dataspace, H5P_DEFAULT, H5P_DEFAULT);
	H5Awrite(attr, H5T_NATIVE_CHAR, prefix.c_str());
	H5Sclose(dataspace);
	H5Aclose(attr);
}

void CheckPoint::LoadFile(const std::string& filestr, const std::string& setname)
{
	htri_t exist = H5Lexists(m_file, setname.c_str(), H5P_DEFAULT);
	if (exist <= 0) {
		FATAL_ERROR("Invalid file");
	}
	boost::filesystem::path filename(filestr);
	/*
	Piece of code based on code on
	https://lists.hdfgroup.org/pipermail/hdf-forum_lists.hdfgroup.org/2010-June/003208.html
	*/
	std::vector<char> data;
	hid_t did;
	herr_t err = 0;
	hid_t spaceId;
	hid_t dataType = H5T_NATIVE_CHAR;

	// std::cout << "HDF5 Data Type: " <<	H5Lite::HDFTypeForPrimitiveAsStr(test) << std::endl;
	/* Open the dataset. */
	// std::cout << "  Opening " << dsetName << " for data Retrieval.  "<< std::endl;
	did = H5Dopen(m_file, setname.c_str(), H5P_DEFAULT);

	if (did < 0) {
		std::cout << " Error opening Dataset: " << did << std::endl;
		return;
	}

	std::string extension;
	hid_t attr = H5Aopen(did, "extension", H5P_DEFAULT);

	std::unique_ptr<H5A_info_t> info = std::make_unique<H5A_info_t>();

	H5Aget_info(attr, info.get());
	std::vector<char> extensionVector(info->data_size, '\0');
	H5Aread(attr, H5T_NATIVE_CHAR, extensionVector.data());
	H5Aclose(attr);

	extension = std::string(extensionVector.begin(), extensionVector.end());

	filename.replace_extension(extension);

	std::ofstream out(filename.string(), std::ios::out | std::ios::trunc);
	if (did >= 0) {
		spaceId = H5Dget_space(did);
		if (spaceId > 0) {
			int32_t rank = H5Sget_simple_extent_ndims(spaceId);
			if (rank > 0) {
				std::vector<hsize_t> dims;
				dims.resize(rank); // Allocate enough room for the dims
				rank = H5Sget_simple_extent_dims(spaceId, &(dims.front()), NULL);
				hsize_t numElements = 1;
				for (std::vector<hsize_t>::iterator iter = dims.begin(); iter < dims.end(); ++iter) {
					numElements = numElements * (*iter);
				}
				// std::cout << "NumElements: " << numElements << std::endl;
				// Resize the vector
				data.resize(static_cast<int>(numElements));
				// for (uint32_t i = 0; i<numElements; ++i) { data[i] = 55555555;}
				err = H5Dread(did, dataType, H5S_ALL, H5S_ALL, H5P_DEFAULT, &(data.front()));
				if (err < 0) {
					std::cout << "Error Reading Data." << std::endl;
				}
			}
			err = H5Sclose(spaceId);
			if (err < 0) {
				std::cout << "Error Closing Data Space" << std::endl;
			}
		} else {
			std::cout << "Error Opening SpaceID" << std::endl;
		}
		err = H5Dclose(did);
		if (err < 0) {
			std::cout << "Error Closing Dataset" << std::endl;
		}
		for (auto& c : data) {
			out << c;
		}
	}
	return;
}

void CheckPoint::StoreFile(const std::string& filename, const std::string& setname)
{
	htri_t exist = H5Lexists(m_file, "Simulation 0", H5P_DEFAULT);
	if (exist > 0) {
		auto op_func = [this,&filename,&setname](hid_t loc_id, const char* name, const H5L_info_t* info, void* operator_data) {
			hid_t temp = m_file;
			m_file = loc_id;
			StoreFile(filename,setname);
			m_file = temp;
			return 0;
		};
		auto temp = [](hid_t loc_id, const char* name, const H5L_info_t* info, void* operator_data) {
			(*static_cast<decltype(op_func)*>(operator_data))(loc_id, name, info, operator_data);
			return 0;
		};

		H5Literate(m_file, H5_INDEX_NAME, H5_ITER_NATIVE, nullptr, temp, &op_func);

		return;
	}

	boost::filesystem::path filep(filename);
	if (!is_regular_file(filep)) {
		FATAL_ERROR("Unable to find file: " + filep.string());
	}
	std::string extension = filep.extension().string();
	std::ifstream f(filep.string());

	std::vector<char> dataset{std::istreambuf_iterator<char>(f), std::istreambuf_iterator<char>()};

	hid_t group = H5Gopen2(m_file, "Config", H5P_DEFAULT);
	hid_t dset;
	if (H5Lexists(group, setname.c_str(), H5P_DEFAULT) <= 0) {
		hsize_t dims[1] = {dataset.size()};
		hid_t dataspace = H5Screate_simple(1, dims, nullptr);
		dset = H5Dcreate2(
		    group, setname.c_str(), H5T_NATIVE_CHAR, dataspace, H5P_DEFAULT, H5P_DEFAULT, H5P_DEFAULT);
		H5Sclose(dataspace);
	} else {
		dset = H5Dopen2(group, setname.c_str(), H5P_DEFAULT);
	}
	H5Dwrite(dset, H5T_NATIVE_CHAR, H5S_ALL, H5S_ALL, H5P_DEFAULT, dataset.data());
	if (H5Aexists(dset, "extension") > 0) {
		H5Adelete(dset, "extension");
	}
	hsize_t attrDims = extension.size();
	hid_t dataspace = H5Screate_simple(1, &attrDims, nullptr);
	hid_t attr = H5Acreate2(dset, "extension", H5T_NATIVE_CHAR, dataspace, H5P_DEFAULT, H5P_DEFAULT);
	H5Awrite(attr, H5T_NATIVE_CHAR, extension.c_str());
	H5Aclose(attr);

	H5Dclose(dset);
	H5Sclose(dataspace);
	H5Gclose(group);
}
} /* namespace checkpoint */
} /* namespace stride */<|MERGE_RESOLUTION|>--- conflicted
+++ resolved
@@ -336,19 +336,6 @@
 	WriteExpatriates(exp, sim.GetDate());
 	auto vis = sim.GetVistiorJournal();
 	WriteVisitors(vis, sim.GetDate(), day);
-<<<<<<< HEAD
-=======
-
-	htri_t exist = H5Lexists(m_file, "Config", H5P_DEFAULT);
-	if (exist <= 0) {
-		hid_t group = H5Gcreate2(m_file, "Config", H5P_DEFAULT, H5P_DEFAULT, H5P_DEFAULT);
-		htri_t exist2 = H5Lexists(group, "Atlas", H5P_DEFAULT);
-		if (exist2 <= 0) {
-			WriteAtlas(sim.GetPopulation()->get_atlas());
-		}
-		H5Gclose(group);
-	}
->>>>>>> f1c582a8
 }
 
 void CheckPoint::CombineCheckPoint(unsigned int groupnum, const std::string& filename)
@@ -399,12 +386,8 @@
 	hsize_t dims;
 	H5Sget_simple_extent_dims(dspace, &dims, nullptr);
 
-<<<<<<< HEAD
-	Population result;
-
-=======
 	auto result = make_shared<Population>();
->>>>>>> f1c582a8
+
 	for (hsize_t i = 0; i < dims; i++) {
 		hsize_t start = i;
 
