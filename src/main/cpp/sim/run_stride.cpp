#include "run_stride.h"

#include "checkpoint/CheckPoint.h"
#include "multiregion/ParallelSimulationManager.h"
#include "multiregion/SimulationManager.h"
#include "multiregion/TravelModel.h"
#include "output/CasesFile.h"
#include "output/PersonFile.h"
#include "output/SummaryFile.h"
#include "output/VisualizerFile.h"
#include "sim/Simulator.h"
#include "sim/SimulatorBuilder.h"
#include "util/Errors.h"
#include "util/ExternalVars.h"
#include "util/InstallDirs.h"
#include "util/Parallel.h"
#include "util/Stopwatch.h"
#include "util/TimeStamp.h"

#include <boost/filesystem.hpp>
#include <boost/property_tree/ptree.hpp>
#include <boost/property_tree/xml_parser.hpp>
#include <spdlog/spdlog.h>

#include <cmath>
#include <iomanip>
#include <ios>
#include <iostream>
#include <limits>
#include <mutex>
#include <stdexcept>
#include <string>
#include <utility>

namespace stride {

using namespace output;
using namespace util;
using namespace boost::filesystem;
using namespace boost::property_tree;
using namespace std;
using namespace std::chrono;
using namespace checkpoint;

std::mutex StrideSimulatorResult::io_mutex;
bool load = false;
boost::gregorian::date date;

#if USE_HDF5
std::unique_ptr<CheckPoint> cp;
#endif

/// Performs an action just before a simulator step is performed.
void StrideSimulatorResult::BeforeSimulatorStep(Simulator& sim)
{
	run_clock.Start();

#if USE_HDF5
	if (sim.GetConfiguration().common_config->use_checkpoint) {
		if (load && day == 0) {
			std::cout << "Loading old Simulation" << std::endl;
			cp->OpenFile();
			cp->LoadCheckPoint(date, sim);
			cp->CloseFile();
			std::cout << "Loaded old Simulation" << std::endl;
		}
		if (day == 0 && !load) {
			// saves the start configuration
			cp->OpenFile();
			cp->SaveCheckPoint(sim, day);
			cp->CloseFile();
		}
	}
#endif

	if (util::INTERRUPT) {
		exit(-1);
	}
}

/// Performs an action just after a simulator step has been performed.
void StrideSimulatorResult::AfterSimulatorStep(const Simulator& sim)
{
#if USE_HDF5
	if (sim.GetConfiguration().common_config->use_checkpoint) {
		// saves the last configuration or configuration after an interval.
		if (sim.IsDone() || util::INTERRUPT ||
		    (day + 1) % sim.GetConfiguration().common_config->checkpoint_interval == 0) {
			cp->OpenFile();
			cp->SaveCheckPoint(sim, day);
			cp->CloseFile();
		}
	}
#endif
	auto pop = sim.GetPopulation();
	run_clock.Stop();
	auto infected_count = sim.GetPopulation()->get_infected_count();
	cases.push_back(infected_count);

	if (generate_vis_data && pop->has_atlas) {
		visualizer_data.AddDay(pop);
		// Every 10 days, or if the simulation is done: Update the visualization file.
		if (sim.IsDone() || util::INTERRUPT || (day + 1) % 10 == 0) {
			VisualizerFile vis_file(sim.GetConfiguration().log_config->output_prefix);
			vis_file.Print(visualizer_data);
		}
	}

	day++;

	lock_guard<mutex> lock(io_mutex);
	cout << "Simulation " << setw(3) << id << ": simulated day: " << setw(5) << (day - 1)
	     << "     Done, infected count: " << setw(10) << infected_count << endl;

	if (util::INTERRUPT) {
		exit(-1);
	}
}

/// Prints and returns the number of threads.
unsigned int print_number_of_threads()
{
	unsigned int num_threads = stride::util::parallel::get_number_of_threads();
	if (stride::util::parallel::using_parallelization_library) {
		cout << "Using " << stride::util::parallel::parallelization_library_name << " threads: " << num_threads
		     << endl;
	} else {
		cout << "Not using threads for parallelization." << endl;
	}
	return num_threads;
}

/// Prints information about the current execution environment.
void print_execution_environment()
{
	cout << "\n*************************************************************" << endl;
	cout << "Starting up at:      " << TimeStamp().ToString() << endl;
	cout << "Executing:           " << InstallDirs::GetExecPath().string() << endl;
	cout << "Current directory:   " << InstallDirs::GetCurrentDir().string() << endl;
	cout << "Install directory:   " << InstallDirs::GetRootDir().string() << endl;
	cout << "Data    directory:   " << InstallDirs::GetDataDir().string() << endl;
}

/// Verifies that Stride is being run in the right execution environment.
void verify_execution_environment()
{
	if (InstallDirs::GetCurrentDir().compare(InstallDirs::GetRootDir()) != 0) {
		FATAL_ERROR("Current directory is not install root! Aborting.");
	}
	if (InstallDirs::GetDataDir().empty()) {
		FATAL_ERROR("Data directory not present! Aborting.");
	}
}

/// Run the stride simulator.
void run_stride(const MultiSimulationConfig& config)
{
	// -----------------------------------------------------------------------------------------
	// OpenMP.
	// -----------------------------------------------------------------------------------------
	unsigned int num_threads = print_number_of_threads();

	// -----------------------------------------------------------------------------------------
	// Set output path prefix.
	// -----------------------------------------------------------------------------------------

	if (config.log_config->output_prefix.length() == 0) {
		config.log_config->output_prefix = TimeStamp().ToTag();
	}
	auto output_prefix = config.log_config->output_prefix;

	cout << "Project output tag:  " << output_prefix << endl << endl;

	// -----------------------------------------------------------------------------------------
	// Track index case setting.
	// -----------------------------------------------------------------------------------------
	cout << "Setting for track_index_case:  " << boolalpha << config.common_config->track_index_case << endl;

	// Set the log queue size.
	spdlog::set_async_mode(1048576);

	// -----------------------------------------------------------------------------------------
	// Create simulator.
	// -----------------------------------------------------------------------------------------
	Stopwatch<> total_clock("total_clock", true);
	// multiregion::SequentialSimulationManager<StrideSimulatorResult, multiregion::RegionId> sim_manager{
	//     num_threads};
	multiregion::ParallelSimulationManager<StrideSimulatorResult, multiregion::RegionId> sim_manager{
	    config.region_models.size(), num_threads};

	// Build all the simulations.
	struct SimulationTuple
	{
		std::string log_name;
		std::string sim_output_prefix;
		SingleSimulationConfig sim_config;
		std::shared_ptr<multiregion::SimulationTask<StrideSimulatorResult>> sim_task;
	};
	std::vector<SimulationTuple> tasks;
	for (const auto& single_config : config.GetSingleConfigs()) {
		multiregion::RegionId region_id = single_config.GetId();
		cout << "Building simulator #" << region_id << endl;
		auto sim_output_prefix = output_prefix + "_sim" + std::to_string(region_id);

		// -----------------------------------------------------------------------------------------
		// Create logger
		// Transmissions:     [TRANSMISSION] <infecterID> <infectedID> <clusterID> <day>
		// General contacts:  [CNT] <person1ID> <person1AGE> <person2AGE>  <at_home> <at_work> <at_school>
		// <at_other>
		// -----------------------------------------------------------------------------------------
		auto log_name = std::string("contact_logger_") + sim_output_prefix;
		auto file_logger = spdlog::rotating_logger_mt(
		    log_name, sim_output_prefix + "_logfile", std::numeric_limits<size_t>::max(),
		    std::numeric_limits<size_t>::max());
		file_logger->set_pattern("%v"); // Remove meta data from log => time-stamp of logging

		tasks.push_back({log_name, sim_output_prefix, single_config,
				 sim_manager.CreateSimulation(single_config, file_logger, region_id)});
	}
	cout << "Done building simulators. " << endl << endl;

	// -----------------------------------------------------------------------------------------
	// Run the simulation.
	// -----------------------------------------------------------------------------------------
	Stopwatch<> sim_clock("sim_clock", true);
	sim_manager.WaitAll();
	sim_clock.Stop();

	// Generate output files for the simulations.
	for (const auto& sim_tuple : tasks) {
		// -----------------------------------------------------------------------------------------
		// Generate output files
		// -----------------------------------------------------------------------------------------
		// Cases
		auto sim_result = sim_tuple.sim_task->GetResult();
		auto pop = sim_tuple.sim_task->GetPopulation();
		CasesFile cases_file(sim_tuple.sim_output_prefix);
		cases_file.Print(sim_result.cases);

		// Summary
		SummaryFile summary_file(sim_tuple.sim_output_prefix);
		summary_file.Print(
		    sim_tuple.sim_config, sim_tuple.sim_task->GetPopulationSize(),
		    sim_tuple.sim_task->GetInfectedCount(),
		    duration_cast<milliseconds>(sim_result.GetRuntime()).count(),
		    duration_cast<milliseconds>(total_clock.Get()).count());

		// Persons
		if (sim_tuple.sim_config.log_config->generate_person_file) {
			PersonFile person_file(sim_tuple.sim_output_prefix);
			person_file.Print(pop);
		}

<<<<<<< HEAD
		cout << endl << endl;
		cout << "  run_time: " << sim_result.GetRuntimeString() << "  -- total time: " << total_clock.ToString()
		     << endl
=======
		// Visualization
		if (pop->has_atlas && sim_tuple.sim_config.common_config->generate_vis_file) {
			VisualizerFile vis_file(sim_tuple.sim_output_prefix);
			vis_file.Print(pop->GetAtlas().getTownMap(), sim_result.visualizer_data);
		}

		cout << "simulator #" << sim_result.id << " is done; simulation time: " << sim_result.GetRuntimeString()
>>>>>>> a54dc033
		     << endl;

		spdlog::drop(sim_tuple.log_name);
	}

	// -----------------------------------------------------------------------------------------
	// Print final message to command line.
	// -----------------------------------------------------------------------------------------
	cout << endl << endl;
	cout << "total time: " << total_clock.ToString() << endl
	     << "total simulation time: " << sim_clock.ToString() << endl
	     << "Exiting at: " << TimeStamp().ToString() << endl
	     << endl;
}

/// Run the stride simulator.
void run_stride(const SingleSimulationConfig& config) { run_stride(config.AsMultiConfig()); }

/// Run the stride simulator.
void run_stride(
    bool track_index_case, const string& config_file_name, const std::string& h5_file, const std::string& date,
    bool gen_vis, bool checkpoint, unsigned int interval)
{
	if (config_file_name.empty() and checkpoint) {
		run_stride_noConfig(track_index_case, h5_file, date, gen_vis, interval);
		return;
	}
	std::string realFile(h5_file);
	// Parse the configuration.
	ptree pt_config;
	const auto file_path = canonical(system_complete(config_file_name));
	if (!is_regular_file(file_path)) {
		throw runtime_error(
		    string(__func__) + ">Config file " + file_path.string() + " not present. Aborting.");
	}
	read_xml(file_path.string(), pt_config);
	cout << "Configuration file:  " << file_path.string() << endl;

	MultiSimulationConfig config;
	config.Parse(pt_config.get_child("run"));
	config.common_config->track_index_case = track_index_case;
	config.common_config->generate_vis_file = gen_vis;
	config.common_config->use_checkpoint = checkpoint;
	config.common_config->checkpoint_interval = interval;

	if (config.log_config->output_prefix.length() == 0) {
		config.log_config->output_prefix = TimeStamp().ToTag();
	}
	if (h5_file.empty()) {
		realFile = TimeStamp().ToTag() + ".h5";
	}
#if USE_HDF5
	if (config.common_config->use_checkpoint) {
		cp = std::make_unique<CheckPoint>(realFile);

		cp->CreateFile();
		cp->OpenFile();
		cp->WriteConfig(config);
		cp->WriteHolidays(
		    pt_config.get_child("run").get<std::string>("holidays_file", "holidays_flanders_2016.json"));
		cp->CloseFile();
	}
#endif

	// Run Stride.
	run_stride(config);
}

void run_stride_noConfig(
    bool track_index_case, const std::string& h5_file, const std::string& datestr, bool gen_vis, unsigned int interval)
{
#if USE_HDF5
	load = true;
	std::string actualFile = h5_file;
	if (h5_file.empty()) {
		std::vector<boost::filesystem::path> hfiles;
		for (auto& i : boost::make_iterator_range(
			 boost::filesystem::directory_iterator(InstallDirs::GetCurrentDir()), {})) {
			if (boost::filesystem::is_regular_file(i) && i.path().extension() == ".h5") {
				hfiles.push_back(i.path());
			}
		}
		if (hfiles.empty()) {
			FATAL_ERROR("No valid h5 file found");
		}
		boost::filesystem::path besTime = hfiles[0];
		for (auto& p : hfiles) {
			if (boost::filesystem::last_write_time(besTime) < boost::filesystem::last_write_time(p)) {
				besTime = p;
			}
		}
		actualFile = besTime.filename().string();
	}
	cp = std::make_unique<CheckPoint>(actualFile);

	if (datestr.empty()) {
		cp->OpenFile();
		date = cp->GetLastDate();
		cp->CloseFile();
	} else {
		try {
			date = boost::gregorian::date(boost::gregorian::from_undelimited_string(datestr));
		} catch (std::exception& e) {
			date = boost::gregorian::date();
		}
	}

	if (date.is_not_a_date()) {
		FATAL_ERROR("No valid date found.");
	}
	cout << "Checkpoint file:  " << actualFile << endl;
	cout << "Date:  " << boost::gregorian::to_simple_string(date) << endl;

	cp->OpenFile();
	SingleSimulationConfig config = cp->LoadSingleConfig();
	config.common_config->initial_calendar = cp->LoadCalendar(date);
	cp->CloseFile();
	config.common_config->generate_vis_file = gen_vis;
	config.common_config->checkpoint_interval = interval;

	run_stride(config);

#else
	FATAL_ERROR("HDF5 NOT INSTALLED");
#endif
}

} // end_of_namespace<|MERGE_RESOLUTION|>--- conflicted
+++ resolved
@@ -251,19 +251,9 @@
 			person_file.Print(pop);
 		}
 
-<<<<<<< HEAD
 		cout << endl << endl;
 		cout << "  run_time: " << sim_result.GetRuntimeString() << "  -- total time: " << total_clock.ToString()
 		     << endl
-=======
-		// Visualization
-		if (pop->has_atlas && sim_tuple.sim_config.common_config->generate_vis_file) {
-			VisualizerFile vis_file(sim_tuple.sim_output_prefix);
-			vis_file.Print(pop->GetAtlas().getTownMap(), sim_result.visualizer_data);
-		}
-
-		cout << "simulator #" << sim_result.id << " is done; simulation time: " << sim_result.GetRuntimeString()
->>>>>>> a54dc033
 		     << endl;
 
 		spdlog::drop(sim_tuple.log_name);
